import torch
import torch.nn as nn
from .. import functional
try:
    from torchvision.models.utils import load_state_dict_from_url
except ImportError:
    from torchvision._internally_replaced_utils import load_state_dict_from_url
<<<<<<< HEAD

=======
>>>>>>> 0402e037
__all__ = ['SEWResNet', 'sew_resnet18', 'sew_resnet34', 'sew_resnet50', 'sew_resnet101',
           'sew_resnet152', 'sew_resnext50_32x4d', 'sew_resnext101_32x8d',
           'sew_wide_resnet50_2', 'sew_wide_resnet101_2',

           'MultiStepSEWResNet', 'multi_step_sew_resnet18', 'multi_step_sew_resnet34', 'multi_step_sew_resnet50', 'multi_step_sew_resnet101',
           'multi_step_sew_resnet152', 'multi_step_sew_resnext50_32x4d', 'multi_step_sew_resnext101_32x8d',
           'multi_step_sew_wide_resnet50_2', 'multi_step_sew_wide_resnet101_2']

model_urls = {
    'resnet18': 'https://download.pytorch.org/models/resnet18-5c106cde.pth',
    'resnet34': 'https://download.pytorch.org/models/resnet34-333f7ec4.pth',
    'resnet50': 'https://download.pytorch.org/models/resnet50-19c8e357.pth',
    'resnet101': 'https://download.pytorch.org/models/resnet101-5d3b4d8f.pth',
    'resnet152': 'https://download.pytorch.org/models/resnet152-b121ed2d.pth',
    'resnext50_32x4d': 'https://download.pytorch.org/models/resnext50_32x4d-7cdf4587.pth',
    'resnext101_32x8d': 'https://download.pytorch.org/models/resnext101_32x8d-8ba56ff5.pth',
    'wide_resnet50_2': 'https://download.pytorch.org/models/wide_resnet50_2-95faca4d.pth',
    'wide_resnet101_2': 'https://download.pytorch.org/models/wide_resnet101_2-32ee1156.pth',
}

# modified by https://github.com/pytorch/vision/blob/main/torchvision/models/resnet.py

def sew_function(x: torch.Tensor, y: torch.Tensor, cnf:str):
    if cnf == 'ADD':
        return x + y
    elif cnf == 'AND':
        return x * y
    elif cnf == 'IAND':
        return x * (1. - y)
    else:
        raise NotImplementedError



def conv3x3(in_planes, out_planes, stride=1, groups=1, dilation=1):
    """3x3 convolution with padding"""
    return nn.Conv2d(in_planes, out_planes, kernel_size=3, stride=stride,
                     padding=dilation, groups=groups, bias=False, dilation=dilation)


def conv1x1(in_planes, out_planes, stride=1):
    """1x1 convolution"""
    return nn.Conv2d(in_planes, out_planes, kernel_size=1, stride=stride, bias=False)


class BasicBlock(nn.Module):
    expansion = 1

    def __init__(self, inplanes, planes, stride=1, downsample=None, groups=1,
                 base_width=64, dilation=1, norm_layer=None, cnf: str = None, single_step_neuron: callable = None, **kwargs):
        super(BasicBlock, self).__init__()
        if norm_layer is None:
            norm_layer = nn.BatchNorm2d
        if groups != 1 or base_width != 64:
            raise ValueError('BasicBlock only supports groups=1 and base_width=64')
        if dilation > 1:
            raise NotImplementedError("Dilation > 1 not supported in BasicBlock")
        # Both self.conv1 and self.downsample layers downsample the input when stride != 1
        self.conv1 = conv3x3(inplanes, planes, stride)
        self.bn1 = norm_layer(planes)
        self.sn1 = single_step_neuron(**kwargs)
        self.conv2 = conv3x3(planes, planes)
        self.bn2 = norm_layer(planes)
        self.sn2 = single_step_neuron(**kwargs)
        self.downsample = downsample
        if downsample is not None:
            self.downsample_sn = single_step_neuron(**kwargs)
        self.stride = stride
        self.cnf = cnf

    def forward(self, x):
        identity = x

        out = self.conv1(x)
        out = self.bn1(out)
        out = self.sn1(out)

        out = self.conv2(out)
        out = self.bn2(out)
        out = self.sn2(out)

        if self.downsample is not None:
            identity = self.downsample_sn(self.downsample(x))

        out = sew_function(identity, out, self.cnf)

        return out

    def extra_repr(self) -> str:
        return super().extra_repr() + f'cnf={self.cnf}'


class MultiStepBasicBlock(BasicBlock):
    def __init__(self, inplanes, planes, stride=1, downsample=None, groups=1,
                 base_width=64, dilation=1, norm_layer=None, cnf: str = None, multi_step_neuron: callable = None, **kwargs):
        super().__init__(inplanes, planes, stride, downsample, groups,
                 base_width, dilation, norm_layer, cnf, multi_step_neuron, **kwargs)

    def forward(self, x_seq):
        identity = x_seq

        out = functional.seq_to_ann_forward(x_seq, [self.conv1, self.bn1])
        out = self.sn1(out)

        out = functional.seq_to_ann_forward(out, [self.conv2, self.bn2])
        out = self.sn2(out)

        if self.downsample is not None:
            identity = self.downsample_sn(functional.seq_to_ann_forward(x_seq, self.downsample))

        out = sew_function(identity, out, self.cnf)

        return out


class Bottleneck(nn.Module):
    # Bottleneck in torchvision places the stride for downsampling at 3x3 convolution(self.conv2)
    # while original implementation places the stride at the first 1x1 convolution(self.conv1)
    # according to "Deep residual learning for image recognition"https://arxiv.org/abs/1512.03385.
    # This variant is also known as ResNet V1.5 and improves accuracy according to
    # https://ngc.nvidia.com/catalog/model-scripts/nvidia:resnet_50_v1_5_for_pytorch.

    expansion = 4

    def __init__(self, inplanes, planes, stride=1, downsample=None, groups=1,
                 base_width=64, dilation=1, norm_layer=None, cnf: str = None, single_step_neuron: callable = None, **kwargs):
        super(Bottleneck, self).__init__()
        if norm_layer is None:
            norm_layer = nn.BatchNorm2d
        width = int(planes * (base_width / 64.)) * groups
        # Both self.conv2 and self.downsample layers downsample the input when stride != 1
        self.conv1 = conv1x1(inplanes, width)
        self.bn1 = norm_layer(width)
        self.sn1 = single_step_neuron(**kwargs)
        self.conv2 = conv3x3(width, width, stride, groups, dilation)
        self.bn2 = norm_layer(width)
        self.sn2 = single_step_neuron(**kwargs)
        self.conv3 = conv1x1(width, planes * self.expansion)
        self.bn3 = norm_layer(planes * self.expansion)
        self.sn3 = single_step_neuron(**kwargs)
        self.downsample = downsample
        if downsample is not None:
            self.downsample_sn = single_step_neuron(**kwargs)
        self.stride = stride
        self.cnf = cnf

    def forward(self, x):
        identity = x

        out = self.conv1(x)
        out = self.bn1(out)
        out = self.sn1(out)

        out = self.conv2(out)
        out = self.bn2(out)
        out = self.sn2(out)

        out = self.conv3(out)
        out = self.bn3(out)
        out = self.sn3(out)

        if self.downsample is not None:
            identity = self.downsample_sn(self.downsample(x))

        out = sew_function(out, identity, self.cnf)

        return out

    def extra_repr(self) -> str:
        return super().extra_repr() + f'cnf={self.cnf}'


class MultiStepBottleneck(Bottleneck):
    def __init__(self, inplanes, planes, stride=1, downsample=None, groups=1,
                 base_width=64, dilation=1, norm_layer=None, cnf: str = None, multi_step_neuron: callable = None, **kwargs):
        super(MultiStepBottleneck, self).__init__(inplanes, planes, stride, downsample, groups, base_width, dilation, norm_layer, cnf, multi_step_neuron, **kwargs)

    def forward(self, x_seq):
        identity = x_seq

        out = functional.seq_to_ann_forward(x_seq, [self.conv1, self.bn1])
        out = self.sn1(out)

        out = functional.seq_to_ann_forward(out, [self.conv2, self.bn2])
        out = self.sn2(out)

        out = functional.seq_to_ann_forward(out, [self.conv3, self.bn3])
        out = self.sn3(out)

        if self.downsample is not None:
            identity = self.downsample_sn(functional.seq_to_ann_forward(x_seq, self.downsample))

        out = sew_function(identity, out, self.cnf)

        return out


class SEWResNet(nn.Module):
    def __init__(self, block, layers, num_classes=1000, zero_init_residual=False,
                 groups=1, width_per_group=64, replace_stride_with_dilation=None,
                 norm_layer=None, cnf: str = None, single_step_neuron: callable = None, **kwargs):
        super().__init__()
        if norm_layer is None:
            norm_layer = nn.BatchNorm2d
        self._norm_layer = norm_layer

        self.inplanes = 64
        self.dilation = 1
        if replace_stride_with_dilation is None:
            # each element in the tuple indicates if we should replace
            # the 2x2 stride with a dilated convolution instead
            replace_stride_with_dilation = [False, False, False]
        if len(replace_stride_with_dilation) != 3:
            raise ValueError("replace_stride_with_dilation should be None "
                             "or a 3-element tuple, got {}".format(replace_stride_with_dilation))
        self.groups = groups
        self.base_width = width_per_group
        self.conv1 = nn.Conv2d(3, self.inplanes, kernel_size=7, stride=2, padding=3,
                               bias=False)
        self.bn1 = norm_layer(self.inplanes)
        self.sn1 = single_step_neuron(**kwargs)
        self.maxpool = nn.MaxPool2d(kernel_size=3, stride=2, padding=1)
        self.layer1 = self._make_layer(block, 64, layers[0], cnf=cnf, single_step_neuron=single_step_neuron, **kwargs)
        self.layer2 = self._make_layer(block, 128, layers[1], stride=2,
                                       dilate=replace_stride_with_dilation[0], cnf=cnf, single_step_neuron=single_step_neuron, **kwargs)
        self.layer3 = self._make_layer(block, 256, layers[2], stride=2,
                                       dilate=replace_stride_with_dilation[1], cnf=cnf, single_step_neuron=single_step_neuron, **kwargs)
        self.layer4 = self._make_layer(block, 512, layers[3], stride=2,
                                       dilate=replace_stride_with_dilation[2], cnf=cnf, single_step_neuron=single_step_neuron, **kwargs)
        self.avgpool = nn.AdaptiveAvgPool2d((1, 1))
        self.fc = nn.Linear(512 * block.expansion, num_classes)

        for m in self.modules():
            if isinstance(m, nn.Conv2d):
                nn.init.kaiming_normal_(m.weight, mode='fan_out', nonlinearity='relu')
            elif isinstance(m, (nn.BatchNorm2d, nn.GroupNorm)):
                nn.init.constant_(m.weight, 1)
                nn.init.constant_(m.bias, 0)

        # Zero-initialize the last BN in each residual branch,
        # so that the residual branch starts with zeros, and each residual block behaves like an identity.
        # This improves the model by 0.2~0.3% according to https://arxiv.org/abs/1706.02677
        if zero_init_residual:
            for m in self.modules():
                if isinstance(m, Bottleneck):
                    nn.init.constant_(m.bn3.weight, 0)
                elif isinstance(m, BasicBlock):
                    nn.init.constant_(m.bn2.weight, 0)

    def _make_layer(self, block, planes, blocks, stride=1, dilate=False, cnf: str=None, single_step_neuron: callable = None, **kwargs):
        norm_layer = self._norm_layer
        downsample = None
        previous_dilation = self.dilation
        if dilate:
            self.dilation *= stride
            stride = 1
        if stride != 1 or self.inplanes != planes * block.expansion:
            downsample = nn.Sequential(
                conv1x1(self.inplanes, planes * block.expansion, stride),
                norm_layer(planes * block.expansion),
            )

        layers = []
        layers.append(block(self.inplanes, planes, stride, downsample, self.groups,
                            self.base_width, previous_dilation, norm_layer, cnf, single_step_neuron, **kwargs))
        self.inplanes = planes * block.expansion
        for _ in range(1, blocks):
            layers.append(block(self.inplanes, planes, groups=self.groups,
                                base_width=self.base_width, dilation=self.dilation,
                                norm_layer=norm_layer, cnf=cnf, single_step_neuron=single_step_neuron, **kwargs))

        return nn.Sequential(*layers)

    def _forward_impl(self, x):
        # See note [TorchScript super()]
        x = self.conv1(x)
        x = self.bn1(x)
        x = self.sn1(x)
        x = self.maxpool(x)

        x = self.layer1(x)
        x = self.layer2(x)
        x = self.layer3(x)
        x = self.layer4(x)

        x = self.avgpool(x)
        x = torch.flatten(x, 1)
        x = self.fc(x)

        return x

    def forward(self, x):
        return self._forward_impl(x)


class MultiStepSEWResNet(nn.Module):
    def __init__(self, block, layers, num_classes=1000, zero_init_residual=False,
                 groups=1, width_per_group=64, replace_stride_with_dilation=None,
                 norm_layer=None, T:int=None, cnf: str=None, multi_step_neuron: callable = None, **kwargs):
        super().__init__()
        self.T = T
        if norm_layer is None:
            norm_layer = nn.BatchNorm2d
        self._norm_layer = norm_layer

        self.inplanes = 64
        self.dilation = 1
        if replace_stride_with_dilation is None:
            # each element in the tuple indicates if we should replace
            # the 2x2 stride with a dilated convolution instead
            replace_stride_with_dilation = [False, False, False]
        if len(replace_stride_with_dilation) != 3:
            raise ValueError("replace_stride_with_dilation should be None "
                             "or a 3-element tuple, got {}".format(replace_stride_with_dilation))
        self.groups = groups
        self.base_width = width_per_group
        self.conv1 = nn.Conv2d(3, self.inplanes, kernel_size=7, stride=2, padding=3,
                               bias=False)
        self.bn1 = norm_layer(self.inplanes)
        self.sn1 = multi_step_neuron(**kwargs)
        self.maxpool = nn.MaxPool2d(kernel_size=3, stride=2, padding=1)
        self.layer1 = self._make_layer(block, 64, layers[0], cnf=cnf, multi_step_neuron=multi_step_neuron, **kwargs)
        self.layer2 = self._make_layer(block, 128, layers[1], stride=2,
                                       dilate=replace_stride_with_dilation[0], cnf=cnf, multi_step_neuron=multi_step_neuron,
                                       **kwargs)
        self.layer3 = self._make_layer(block, 256, layers[2], stride=2,
                                       dilate=replace_stride_with_dilation[1], cnf=cnf, multi_step_neuron=multi_step_neuron,
                                       **kwargs)
        self.layer4 = self._make_layer(block, 512, layers[3], stride=2,
                                       dilate=replace_stride_with_dilation[2], cnf=cnf, multi_step_neuron=multi_step_neuron,
                                       **kwargs)
        self.avgpool = nn.AdaptiveAvgPool2d((1, 1))
        self.fc = nn.Linear(512 * block.expansion, num_classes)

        for m in self.modules():
            if isinstance(m, nn.Conv2d):
                nn.init.kaiming_normal_(m.weight, mode='fan_out', nonlinearity='relu')
            elif isinstance(m, (nn.BatchNorm2d, nn.GroupNorm)):
                nn.init.constant_(m.weight, 1)
                nn.init.constant_(m.bias, 0)

        # Zero-initialize the last BN in each residual branch,
        # so that the residual branch starts with zeros, and each residual block behaves like an identity.
        # This improves the model by 0.2~0.3% according to https://arxiv.org/abs/1706.02677
        if zero_init_residual:
            for m in self.modules():
                if isinstance(m, Bottleneck):
                    nn.init.constant_(m.bn3.weight, 0)
                elif isinstance(m, BasicBlock):
                    nn.init.constant_(m.bn2.weight, 0)

    def _make_layer(self, block, planes, blocks, stride=1, dilate=False, cnf: str = None, multi_step_neuron: callable = None, **kwargs):
        norm_layer = self._norm_layer
        downsample = None
        previous_dilation = self.dilation
        if dilate:
            self.dilation *= stride
            stride = 1
        if stride != 1 or self.inplanes != planes * block.expansion:
            downsample = nn.Sequential(
                conv1x1(self.inplanes, planes * block.expansion, stride),
                norm_layer(planes * block.expansion),
            )

        layers = []
        layers.append(block(self.inplanes, planes, stride, downsample, self.groups,
                            self.base_width, previous_dilation, norm_layer, cnf, multi_step_neuron, **kwargs))
        self.inplanes = planes * block.expansion
        for _ in range(1, blocks):
            layers.append(block(self.inplanes, planes, groups=self.groups,
                                base_width=self.base_width, dilation=self.dilation,
                                norm_layer=norm_layer, cnf=cnf, multi_step_neuron=multi_step_neuron, **kwargs))

        return nn.Sequential(*layers)

    def _forward_impl(self, x: torch.Tensor):
        # See note [TorchScript super()]
        x_seq = None
        if x.dim() == 5:
            # x.shape = [T, N, C, H, W]
            x_seq = functional.seq_to_ann_forward(x, [self.conv1, self.bn1])
        else:
            assert self.T is not None, 'When x.shape is [N, C, H, W], self.T can not be None.'
            # x.shape = [N, C, H, W]
            x = self.conv1(x)
            x = self.bn1(x)
            x.unsqueeze_(0)
            x_seq = x.repeat(self.T, 1, 1, 1, 1)

        x_seq = self.sn1(x_seq)
        x_seq = functional.seq_to_ann_forward(x_seq, self.maxpool)

        x_seq = self.layer1(x_seq)
        x_seq = self.layer2(x_seq)
        x_seq = self.layer3(x_seq)
        x_seq = self.layer4(x_seq)

        x_seq = functional.seq_to_ann_forward(x_seq, self.avgpool)

        x_seq = torch.flatten(x_seq, 2)
        # x_seq = self.fc(x_seq.mean(0))
        x_seq = functional.seq_to_ann_forward(x_seq, self.fc)

        return x_seq

    def forward(self, x):
        """
        :param x: the input with `shape=[N, C, H, W]` or `[*, N, C, H, W]`
        :type x: torch.Tensor
        :return: output
        :rtype: torch.Tensor
        """
        return self._forward_impl(x)



def _sew_resnet(arch, block, layers, pretrained, progress, cnf, single_step_neuron, **kwargs):
    model = SEWResNet(block, layers, cnf=cnf, single_step_neuron=single_step_neuron, **kwargs)
    if pretrained:
        state_dict = load_state_dict_from_url(model_urls[arch],
                                              progress=progress)
        model.load_state_dict(state_dict)
    return model


def _multi_step_sew_resnet(arch, block, layers, pretrained, progress, T, cnf, multi_step_neuron, **kwargs):
    model = MultiStepSEWResNet(block, layers, T=T, cnf=cnf, multi_step_neuron=multi_step_neuron, **kwargs)
    if pretrained:
        state_dict = load_state_dict_from_url(model_urls[arch],
                                              progress=progress)
        model.load_state_dict(state_dict)
    return model


def sew_resnet18(pretrained=False, progress=True, cnf: str = None, single_step_neuron: callable=None, **kwargs):
    """
    :param pretrained: If True, the SNN will load parameters from the ANN pre-trained on ImageNet
    :type pretrained: bool
    :param progress: If True, displays a progress bar of the download to stderr
    :type progress: bool
    :param cnf: the name of spike-element-wise function
    :type cnf: str
    :param single_step_neuron: a single-step neuron
    :type single_step_neuron: callable
    :param kwargs: kwargs for `single_step_neuron`
    :type kwargs: dict
    :return: Spiking ResNet-18
    :rtype: torch.nn.Module

    The spike-element-wise ResNet-18 `"Deep Residual Learning in Spiking Neural Networks" <https://arxiv.org/abs/2102.04159>`_ modified by the ResNet-18 model from `"Deep Residual Learning for Image Recognition" <https://arxiv.org/pdf/1512.03385.pdf>`_
    """

    return _sew_resnet('resnet18', BasicBlock, [2, 2, 2, 2], pretrained, progress, cnf, single_step_neuron, **kwargs)


def multi_step_sew_resnet18(pretrained=False, progress=True, T: int = None, cnf: str = None, multi_step_neuron: callable=None, **kwargs):
    """
    :param pretrained: If True, the SNN will load parameters from the ANN pre-trained on ImageNet
    :type pretrained: bool
    :param progress: If True, displays a progress bar of the download to stderr
    :type progress: bool
    :param T: total time-steps
    :type T: int
    :param cnf: the name of spike-element-wise function
    :type cnf: str
    :param multi_step_neuron: a multi-step neuron
    :type multi_step_neuron: callable
    :param kwargs: kwargs for `multi_step_neuron`
    :type kwargs: dict
    :return: Spiking ResNet-18
    :rtype: torch.nn.Module

    The multi-step spike-element-wise ResNet-18 `"Deep Residual Learning in Spiking Neural Networks" <https://arxiv.org/abs/2102.04159>`_
    modified by the ResNet-18 model from `"Deep Residual Learning for Image Recognition" <https://arxiv.org/pdf/1512.03385.pdf>`_
    """

    return _multi_step_sew_resnet('resnet18', MultiStepBasicBlock, [2, 2, 2, 2], pretrained, progress, T, cnf, multi_step_neuron, **kwargs)

def sew_resnet34(pretrained=False, progress=True, cnf: str = None, single_step_neuron: callable=None, **kwargs):
    """
    :param pretrained: If True, the SNN will load parameters from the ANN pre-trained on ImageNet
    :type pretrained: bool
    :param progress: If True, displays a progress bar of the download to stderr
    :type progress: bool
    :param cnf: the name of spike-element-wise function
    :type cnf: str
    :param single_step_neuron: a single-step neuron
    :type single_step_neuron: callable
    :param kwargs: kwargs for `single_step_neuron`
    :type kwargs: dict
    :return: Spiking ResNet-34
    :rtype: torch.nn.Module

    The spike-element-wise ResNet-34 `"Deep Residual Learning in Spiking Neural Networks" <https://arxiv.org/abs/2102.04159>`_
    modified by the ResNet-34 model from `"Deep Residual Learning for Image Recognition" <https://arxiv.org/pdf/1512.03385.pdf>`_
    """
    return _sew_resnet('resnet34', BasicBlock, [3, 4, 6, 3], pretrained, progress, cnf, single_step_neuron, **kwargs)

def multi_step_sew_resnet34(pretrained=False, progress=True, T: int = None, cnf: str = None, multi_step_neuron: callable=None, **kwargs):
    """
    :param pretrained: If True, the SNN will load parameters from the ANN pre-trained on ImageNet
    :type pretrained: bool
    :param progress: If True, displays a progress bar of the download to stderr
    :type progress: bool
    :param T: total time-steps
    :type T: int
    :param cnf: the name of spike-element-wise function
    :type cnf: str
    :param multi_step_neuron: a multi-step neuron
    :type multi_step_neuron: callable
    :param kwargs: kwargs for `multi_step_neuron`
    :type kwargs: dict
    :return: Spiking ResNet-34
    :rtype: torch.nn.Module

    The multi-step spike-element-wise ResNet-34 `"Deep Residual Learning in Spiking Neural Networks" <https://arxiv.org/abs/2102.04159>`_
    modified by the ResNet-34 model from `"Deep Residual Learning for Image Recognition" <https://arxiv.org/pdf/1512.03385.pdf>`_
    """
    return _multi_step_sew_resnet('resnet34', MultiStepBasicBlock, [3, 4, 6, 3], pretrained, progress, T, cnf, multi_step_neuron, **kwargs)

def sew_resnet50(pretrained=False, progress=True, cnf: str = None, single_step_neuron: callable=None, **kwargs):
    """
    :param pretrained: If True, the SNN will load parameters from the ANN pre-trained on ImageNet
    :type pretrained: bool
    :param progress: If True, displays a progress bar of the download to stderr
    :type progress: bool
    :param cnf: the name of spike-element-wise function
    :type cnf: str
    :param single_step_neuron: a single-step neuron
    :type single_step_neuron: callable
    :param kwargs: kwargs for `single_step_neuron`
    :type kwargs: dict
    :return: Spiking ResNet-50
    :rtype: torch.nn.Module

    The spike-element-wise ResNet-50 `"Deep Residual Learning in Spiking Neural Networks" <https://arxiv.org/abs/2102.04159>`_
    modified by the ResNet-50 model from `"Deep Residual Learning for Image Recognition" <https://arxiv.org/pdf/1512.03385.pdf>`_
    """
    return _sew_resnet('resnet50', Bottleneck, [3, 4, 6, 3], pretrained, progress, cnf, single_step_neuron, **kwargs)

def multi_step_sew_resnet50(pretrained=False, progress=True, T: int = None, cnf: str = None, multi_step_neuron: callable=None, **kwargs):
    """
    :param pretrained: If True, the SNN will load parameters from the ANN pre-trained on ImageNet
    :type pretrained: bool
    :param progress: If True, displays a progress bar of the download to stderr
    :type progress: bool
    :param T: total time-steps
    :type T: int
    :param cnf: the name of spike-element-wise function
    :type cnf: str
    :param multi_step_neuron: a multi-step neuron
    :type multi_step_neuron: callable
    :param kwargs: kwargs for `multi_step_neuron`
    :type kwargs: dict
    :return: Spiking ResNet-50
    :rtype: torch.nn.Module

    The multi-step spike-element-wise ResNet-50 `"Deep Residual Learning in Spiking Neural Networks" <https://arxiv.org/abs/2102.04159>`_
    modified by the ResNet-50 model from `"Deep Residual Learning for Image Recognition" <https://arxiv.org/pdf/1512.03385.pdf>`_
    """
    return _multi_step_sew_resnet('resnet50', MultiStepBottleneck, [3, 4, 6, 3], pretrained, progress, T, cnf, multi_step_neuron, **kwargs)

def sew_resnet101(pretrained=False, progress=True, cnf: str = None, single_step_neuron: callable=None, **kwargs):
    """
    :param pretrained: If True, the SNN will load parameters from the ANN pre-trained on ImageNet
    :type pretrained: bool
    :param progress: If True, displays a progress bar of the download to stderr
    :type progress: bool
    :param cnf: the name of spike-element-wise function
    :type cnf: str
    :param single_step_neuron: a single-step neuron
    :type single_step_neuron: callable
    :param kwargs: kwargs for `single_step_neuron`
    :type kwargs: dict
    :return: Spiking ResNet-101
    :rtype: torch.nn.Module

    The spike-element-wise ResNet-101 `"Deep Residual Learning in Spiking Neural Networks" <https://arxiv.org/abs/2102.04159>`_
    modified by the ResNet-101 model from `"Deep Residual Learning for Image Recognition" <https://arxiv.org/pdf/1512.03385.pdf>`_
    """
    return _sew_resnet('resnet101', Bottleneck, [3, 4, 23, 3], pretrained, progress, cnf, single_step_neuron, **kwargs)

def multi_step_sew_resnet101(pretrained=False, progress=True, T: int = None, cnf: str = None, multi_step_neuron: callable=None, **kwargs):
    """
    :param pretrained: If True, the SNN will load parameters from the ANN pre-trained on ImageNet
    :type pretrained: bool
    :param progress: If True, displays a progress bar of the download to stderr
    :type progress: bool
    :param T: total time-steps
    :type T: int
    :param cnf: the name of spike-element-wise function
    :type cnf: str
    :param multi_step_neuron: a multi-step neuron
    :type multi_step_neuron: callable
    :param kwargs: kwargs for `multi_step_neuron`
    :type kwargs: dict
    :return: Spiking ResNet-101
    :rtype: torch.nn.Module

    The multi-step spike-element-wise ResNet-101 `"Deep Residual Learning in Spiking Neural Networks" <https://arxiv.org/abs/2102.04159>`_
    modified by the ResNet-101 model from `"Deep Residual Learning for Image Recognition" <https://arxiv.org/pdf/1512.03385.pdf>`_
    """
    return _multi_step_sew_resnet('resnet101', MultiStepBottleneck, [3, 4, 23, 3], pretrained, progress, T, cnf, multi_step_neuron, **kwargs)

def sew_resnet152(pretrained=False, progress=True, cnf: str = None, single_step_neuron: callable=None, **kwargs):
    """
    :param pretrained: If True, the SNN will load parameters from the ANN pre-trained on ImageNet
    :type pretrained: bool
    :param progress: If True, displays a progress bar of the download to stderr
    :type progress: bool
    :param cnf: the name of spike-element-wise function
    :type cnf: str
    :param single_step_neuron: a single step neuron
    :type single_step_neuron: callable
    :param kwargs: kwargs for `single_step_neuron`
    :type kwargs: dict
    :return: Spiking ResNet-152
    :rtype: torch.nn.Module

    The spike-element-wise ResNet-152 `"Deep Residual Learning in Spiking Neural Networks" <https://arxiv.org/abs/2102.04159>`_
    modified by the ResNet-152 model from `"Deep Residual Learning for Image Recognition" <https://arxiv.org/pdf/1512.03385.pdf>`_
    """
    return _sew_resnet('resnet152', Bottleneck, [3, 8, 36, 3], pretrained, progress, cnf, single_step_neuron, **kwargs)

def multi_step_sew_resnet152(pretrained=False, progress=True, T: int = None, cnf: str = None, multi_step_neuron: callable=None, **kwargs):
    """
    :param pretrained: If True, the SNN will load parameters from the ANN pre-trained on ImageNet
    :type pretrained: bool
    :param progress: If True, displays a progress bar of the download to stderr
    :type progress: bool
    :param T: total time-steps
    :type T: int
    :param cnf: the name of spike-element-wise function
    :type cnf: str
    :param multi_step_neuron: a multi-step neuron
    :type multi_step_neuron: callable
    :param kwargs: kwargs for `multi_step_neuron`
    :type kwargs: dict
    :return: Spiking ResNet-152
    :rtype: torch.nn.Module

    The multi-step spike-element-wise ResNet-152 `"Deep Residual Learning in Spiking Neural Networks" <https://arxiv.org/abs/2102.04159>`_
    modified by the ResNet-152 model from `"Deep Residual Learning for Image Recognition" <https://arxiv.org/pdf/1512.03385.pdf>`_
    """
    return _multi_step_sew_resnet('resnet152', MultiStepBottleneck, [3, 8, 36, 3], pretrained, progress, T, cnf, multi_step_neuron, **kwargs)

def sew_resnext50_32x4d(pretrained=False, progress=True, cnf: str = None, single_step_neuron: callable=None, **kwargs):
    """
    :param pretrained: If True, the SNN will load parameters from the ANN pre-trained on ImageNet
    :type pretrained: bool
    :param progress: If True, displays a progress bar of the download to stderr
    :type progress: bool
    :param cnf: the name of spike-element-wise function
    :type cnf: str
    :param single_step_neuron: a single step neuron
    :type single_step_neuron: callable
    :param kwargs: kwargs for `single_step_neuron`
    :type kwargs: dict
    :return: Spiking ResNeXt-50 32x4d
    :rtype: torch.nn.Module

    The spike-element-wise ResNeXt-50 32x4d `"Deep Residual Learning in Spiking Neural Networks" <https://arxiv.org/abs/2102.04159>`_
    modified by the ResNeXt-50 32x4d model from `"Aggregated Residual Transformation for Deep Neural Networks" <https://arxiv.org/pdf/1611.05431.pdf>`_
    """
    kwargs['groups'] = 32
    kwargs['width_per_group'] = 4
    return _sew_resnet('resnext50_32x4d', Bottleneck, [3, 4, 6, 3], pretrained, progress, cnf, single_step_neuron, **kwargs)

def multi_step_sew_resnext50_32x4d(pretrained=False, progress=True, T: int = None, cnf: str = None, multi_step_neuron: callable=None, **kwargs):
    """
    :param pretrained: If True, the SNN will load parameters from the ANN pre-trained on ImageNet
    :type pretrained: bool
    :param progress: If True, displays a progress bar of the download to stderr
    :type progress: bool
    :param T: total time-steps
    :type T: int
    :param cnf: the name of spike-element-wise function
    :type cnf: str
    :param multi_step_neuron: a multi-step neuron
    :type multi_step_neuron: callable
    :param kwargs: kwargs for `multi_step_neuron`
    :type kwargs: dict
    :return: Spiking ResNeXt-50 32x4d
    :rtype: torch.nn.Module

    A multi-step spike-element-wise ResNeXt-50 32x4d `"Deep Residual Learning in Spiking Neural Networks" <https://arxiv.org/abs/2102.04159>`_
    modified by the ResNeXt-50 32x4d model from `"Aggregated Residual Transformation for Deep Neural Networks" <https://arxiv.org/pdf/1611.05431.pdf>`_
    """
    kwargs['groups'] = 32
    kwargs['width_per_group'] = 4
    return _multi_step_sew_resnet('resnext50_32x4d', MultiStepBottleneck, [3, 4, 6, 3], pretrained, progress, T, cnf, multi_step_neuron, **kwargs)


def sew_resnext101_32x8d(pretrained=False, progress=True, cnf: str = None, single_step_neuron: callable=None, **kwargs):
    """
    :param pretrained: If True, the SNN will load parameters from the ANN pre-trained on ImageNet
    :type pretrained: bool
    :param progress: If True, displays a progress bar of the download to stderr
    :type progress: bool
    :param cnf: the name of spike-element-wise function
    :type cnf: str
    :param single_step_neuron: a single step neuron
    :type single_step_neuron: callable
    :param kwargs: kwargs for `single_step_neuron`
    :type kwargs: dict
    :return: Spiking ResNeXt-101 32x8d
    :rtype: torch.nn.Module

    The spike-element-wise ResNeXt-101 32x8d `"Deep Residual Learning in Spiking Neural Networks" <https://arxiv.org/abs/2102.04159>`_ modified by the ResNeXt-101 32x8d model from `"Aggregated Residual Transformation for Deep Neural Networks" <https://arxiv.org/pdf/1611.05431.pdf>`_
    """
    kwargs['groups'] = 32
    kwargs['width_per_group'] = 8
    return _sew_resnet('resnext101_32x8d', Bottleneck, [3, 4, 23, 3], pretrained, progress, cnf, single_step_neuron, **kwargs)

def multi_step_sew_resnext101_32x8d(pretrained=False, progress=True, T: int = None, cnf: str = None, multi_step_neuron: callable=None, **kwargs):
    """
    :param pretrained: If True, the SNN will load parameters from the ANN pre-trained on ImageNet
    :type pretrained: bool
    :param progress: If True, displays a progress bar of the download to stderr
    :type progress: bool
    :param T: total time-steps
    :type T: int
    :param cnf: the name of spike-element-wise function
    :type cnf: str
    :param multi_step_neuron: a multi-step neuron
    :type multi_step_neuron: callable
    :param kwargs: kwargs for `multi_step_neuron`
    :type kwargs: dict
    :return: Spiking ResNeXt-101 32x8d
    :rtype: torch.nn.Module

    The multi-step spike-element-wise ResNeXt-101 32x8d `"Deep Residual Learning in Spiking Neural Networks" <https://arxiv.org/abs/2102.04159>`_
    modified by the ResNeXt-101 32x8d model from `"Aggregated Residual Transformation for Deep Neural Networks" <https://arxiv.org/pdf/1611.05431.pdf>`_
    """
    kwargs['groups'] = 32
    kwargs['width_per_group'] = 8
    return _multi_step_sew_resnet('resnext101_32x8d', MultiStepBottleneck, [3, 4, 23, 3], pretrained, progress, T, cnf, multi_step_neuron, **kwargs)

def sew_wide_resnet50_2(pretrained=False, progress=True, cnf: str = None, single_step_neuron: callable=None, **kwargs):
    """
    :param pretrained: If True, the SNN will load parameters from the ANN pre-trained on ImageNet
    :type pretrained: bool
    :param progress: If True, displays a progress bar of the download to stderr
    :type progress: bool
    :param cnf: the name of spike-element-wise function
    :type cnf: str
    :param single_step_neuron: a single step neuron
    :type single_step_neuron: callable
    :param kwargs: kwargs for `single_step_neuron`
    :type kwargs: dict
    :return: Spiking Wide ResNet-50-2
    :rtype: torch.nn.Module

    The spike-element-wise Wide ResNet-50-2 `"Deep Residual Learning in Spiking Neural Networks" <https://arxiv.org/abs/2102.04159>`_
    modified by the Wide ResNet-50-2 model from `"Wide Residual Networks" <https://arxiv.org/pdf/1605.07146.pdf>`_

    The model is the same as ResNet except for the bottleneck number of channels
    which is twice larger in every block. The number of channels in outer 1x1
    convolutions is the same, e.g. last block in ResNet-50 has 2048-512-2048
    channels, and in Wide ResNet-50-2 has 2048-1024-2048.
    """
    kwargs['width_per_group'] = 64 * 2
    return _sew_resnet('wide_resnet50_2', Bottleneck, [3, 4, 6, 3], pretrained, progress, cnf, single_step_neuron, **kwargs)

def multi_step_sew_wide_resnet50_2(pretrained=False, progress=True, T: int = None, cnf: str = None, multi_step_neuron: callable=None, **kwargs):
    """
    :param pretrained: If True, the SNN will load parameters from the ANN pre-trained on ImageNet
    :type pretrained: bool
    :param progress: If True, displays a progress bar of the download to stderr
    :type progress: bool
    :param T: total time-steps
    :type T: int
    :param cnf: the name of spike-element-wise function
    :type cnf: str
    :param multi_step_neuron: a multi-step neuron
    :type multi_step_neuron: callable
    :param kwargs: kwargs for `multi_step_neuron`
    :type kwargs: dict
    :return: Spiking Wide ResNet-50-2
    :rtype: torch.nn.Module

    The multi-step spike-element-wise Wide ResNet-50-2 `"Deep Residual Learning in Spiking Neural Networks" <https://arxiv.org/abs/2102.04159>`_
    modified by the Wide ResNet-50-2 model from `"Wide Residual Networks" <https://arxiv.org/pdf/1605.07146.pdf>`_

    The model is the same as ResNet except for the bottleneck number of channels
    which is twice larger in every block. The number of channels in outer 1x1
    convolutions is the same, e.g. last block in ResNet-50 has 2048-512-2048
    channels, and in Wide ResNet-50-2 has 2048-1024-2048.
    """
    kwargs['width_per_group'] = 64 * 2
    return _multi_step_sew_resnet('wide_resnet50_2', MultiStepBottleneck, [3, 4, 6, 3], pretrained, progress, T, cnf, multi_step_neuron, **kwargs)

def sew_wide_resnet101_2(pretrained=False, progress=True, cnf: str = None, single_step_neuron: callable=None, **kwargs):
    """
    :param pretrained: If True, the SNN will load parameters from the ANN pre-trained on ImageNet
    :type pretrained: bool
    :param progress: If True, displays a progress bar of the download to stderr
    :type progress: bool
    :param cnf: the name of spike-element-wise function
    :type cnf: str
    :param single_step_neuron: a single step neuron
    :type single_step_neuron: callable
    :param kwargs: kwargs for `single_step_neuron`
    :type kwargs: dict
    :return: Spiking Wide ResNet-101-2
    :rtype: torch.nn.Module

    The spike-element-wise Wide ResNet-101-2 `"Deep Residual Learning in Spiking Neural Networks" <https://arxiv.org/abs/2102.04159>`_
    modified by the Wide ResNet-101-2 model from `"Wide Residual Networks" <https://arxiv.org/pdf/1605.07146.pdf>`_

    The model is the same as ResNet except for the bottleneck number of channels
    which is twice larger in every block. The number of channels in outer 1x1
    convolutions is the same, e.g. last block in ResNet-50 has 2048-512-2048
    channels, and in Wide ResNet-50-2 has 2048-1024-2048.
    """
    kwargs['width_per_group'] = 64 * 2
    return _sew_resnet('wide_resnet101_2', Bottleneck, [3, 4, 23, 3], pretrained, progress, cnf, single_step_neuron, **kwargs)

def multi_step_sew_wide_resnet101_2(pretrained=False, progress=True, T: int = None, cnf: str = None, multi_step_neuron: callable=None, **kwargs):
    """
    :param pretrained: If True, the SNN will load parameters from the ANN pre-trained on ImageNet
    :type pretrained: bool
    :param progress: If True, displays a progress bar of the download to stderr
    :type progress: bool
    :param T: total time-steps
    :type T: int
    :param cnf: the name of spike-element-wise function
    :type cnf: str
    :param multi_step_neuron: a multi-step neuron
    :type multi_step_neuron: callable
    :param kwargs: kwargs for `multi_step_neuron`
    :type kwargs: dict
    :return: Spiking Wide ResNet-101-2
    :rtype: torch.nn.Module

    The multi-step spike-element-wise Wide ResNet-101-2 `"Deep Residual Learning in Spiking Neural Networks" <https://arxiv.org/abs/2102.04159>`_
    modified by the Wide ResNet-101-2 model from `"Wide Residual Networks" <https://arxiv.org/pdf/1605.07146.pdf>`_

    The model is the same as ResNet except for the bottleneck number of channels
    which is twice larger in every block. The number of channels in outer 1x1
    convolutions is the same, e.g. last block in ResNet-50 has 2048-512-2048
    channels, and in Wide ResNet-50-2 has 2048-1024-2048.
    """
    kwargs['width_per_group'] = 64 * 2
    return _multi_step_sew_resnet('wide_resnet101_2', MultiStepBottleneck, [3, 4, 23, 3], pretrained, progress, T, cnf, multi_step_neuron, **kwargs)<|MERGE_RESOLUTION|>--- conflicted
+++ resolved
@@ -5,10 +5,7 @@
     from torchvision.models.utils import load_state_dict_from_url
 except ImportError:
     from torchvision._internally_replaced_utils import load_state_dict_from_url
-<<<<<<< HEAD
-
-=======
->>>>>>> 0402e037
+    
 __all__ = ['SEWResNet', 'sew_resnet18', 'sew_resnet34', 'sew_resnet50', 'sew_resnet101',
            'sew_resnet152', 'sew_resnext50_32x4d', 'sew_resnext101_32x8d',
            'sew_wide_resnet50_2', 'sew_wide_resnet101_2',
